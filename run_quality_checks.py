--- conflicted
+++ resolved
@@ -60,11 +60,10 @@
         checks.increasing_values(row, df_history, log)
         checks.expected_positive_increase(row, df_history, log, "working", config)
 
-<<<<<<< HEAD
         if config.enable_counties:
-            df_counties = ds.counties[ds.counties.state == row.state]
-            if not df_counties.empty:
-                checks.counties_rollup_to_state(row, df_counties, "working", log)
+            df_county_rollup = ds.county_rollup[ds.county_rollup.state == row.state]
+            if not df_county_rollup.empty:
+                checks.counties_rollup_to_state(row, df_county_rollup, log)
 
 
     # run loop at end, insted of during run
@@ -74,11 +73,6 @@
             forecast = load_forecast_hd5(config.results_dir, row.state, d)
             plot_to_file(forecast, f"{config.images_dir}/working", checks.FIT_THRESHOLDS)
 
-=======
-        df_county_rollup = ds.county_rollup[ds.county_rollup.state == row.state]
-        if not df_county_rollup.empty:
-            checks.counties_rollup_to_state(row, df_county_rollup, log)
->>>>>>> d5dc8ed6
 
     return log
 
@@ -120,16 +114,9 @@
         checks.increasing_values(row, df_history, log)
         checks.expected_positive_increase(row, df_history, log, "current", config)
 
-<<<<<<< HEAD
-        if config.enable_counties:
-            df_counties = ds.counties[ds.counties.state == row.state]
-            if not df_counties.empty:
-                checks.counties_rollup_to_state(row, df_counties, "current", log)
-=======
         df_county_rollup = ds.county_rollup[ds.county_rollup.state == row.state]
         if not df_county_rollup.empty:
             checks.counties_rollup_to_state(row, df_county_rollup, log)
->>>>>>> d5dc8ed6
 
     return log
 
